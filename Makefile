--- conflicted
+++ resolved
@@ -14,12 +14,7 @@
 # the i18n builder cannot share the environment and doctrees with the others
 PODIR         = po
 I18NSPHINXOPTS  = $(PAPEROPT_$(PAPER)) $(SPHINXOPTS) .
-<<<<<<< HEAD
-#LANGS = $(basename $(notdir $(wildcard $(PODIR)/*.po)))
-LANGS=
-=======
 LANGS = $(basename $(notdir $(wildcard $(PODIR)/*.po)))
->>>>>>> 85cf1b34
 
 .PHONY: help clean html dirhtml singlehtml pickle json htmlhelp qthelp devhelp epub latex latexpdf text man changes linkcheck doctest gettext locale
 
