--- conflicted
+++ resolved
@@ -3,7 +3,10 @@
   [ Daniel Holbach ]
   * Added some additional information to the autopkgtest article.
 
-<<<<<<< HEAD
+  [ Andrew Starr-Bochicchio ]
+  * debian/scripts/add-languages: Modify LANGS variable in Makefile
+    when a language reaches threshold (LP: #1067288).
+  
   [ Dmitry Shachnev ]
   * Fix search not working (LP: #814679).
   * Add CSS styling for code blocks and search results page.
@@ -11,11 +14,6 @@
   * Do not install websupport.js
   * Fixed a typo in fixing-a-bug-example.rst.
   * Simplified the syntax in python-packaging.rst.
-=======
-  [ Andrew Starr-Bochicchio ]
-  * debian/scripts/add-languages: Modify LANGS variable in Makefile
-    when a language reaches threshold (LP: #1067288).
->>>>>>> 83e06dbf
 
  -- Daniel Holbach <daniel.holbach@ubuntu.com>  Fri, 12 Oct 2012 16:52:11 +0200
 
