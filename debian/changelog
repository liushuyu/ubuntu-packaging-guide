--- conflicted
+++ resolved
@@ -9,13 +9,10 @@
   [ Daniel Holbach ]
   * workaround for bug 1043232, disable LANGS, so the build for Japanese
     PDFs is not attempted.
-<<<<<<< HEAD
   * Fix add-languages-script as the deb822 API seems to have changed. Also
     print out some statistics about translations and if they are considered
     ready for addition or not.
-=======
   * Add a tutorial with a specific example of how to fix a bug. (LP: #1045396)
->>>>>>> 1134c14b
 
  -- Benjamin Drung <bdrung@debian.org>  Wed, 05 Sep 2012 16:07:02 +0200
 
